--- conflicted
+++ resolved
@@ -18,17 +18,12 @@
       files-modules-and-programs-freq-cyclic1 \
       files-modules-and-programs-freq-cyclic2 \
       records \
-<<<<<<< HEAD
       variants \
       variants-termcol \
       variants-termcol-annotated \
       variants-termcol-fixed \
-
-=======
       objects \
-      imperative-programming
->>>>>>> f5180db0
-
+      imperative-programming \
 
 # html/md files directory
 OBJ=         _build
